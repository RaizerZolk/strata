--- conflicted
+++ resolved
@@ -18,19 +18,11 @@
 if [ "$ARCH" = x86_64 ]; then
   bits=64
   archsuffix=64
-<<<<<<< HEAD
-  installdir='C:\Program Files\Strata'
+  instdir='C:\Program Files\Strata'
 else
   bits=32
   archsuffix=86
-  installdir='C:\Program Files (x86)\Strata'
-=======
-  instdir='C:\Program Files\'
-else
-  bits=32
-  archsuffix=86
-  instdir='C:\Program Files (x86)\'
->>>>>>> d8623217
+  instdir='C:\Program Files (x86)\Strata'
 fi
 
 echo Using ARCH=$ARCH
