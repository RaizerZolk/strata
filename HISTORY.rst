--- conflicted
+++ resolved
@@ -1,19 +1,12 @@
-<<<<<<< HEAD
-=======
 v0.6.3 (2018-11-01)
 -------------------
 - Fixed initialize of variables in SourceTheoryRvtMotion
 - Fixed bug in ConfigurePlotDialog
->>>>>>> 81b0a85f
 
 v0.6.2 (2018-10-26)
 -------------------
 - Fixed #11: Bug in auto-discretization.
-<<<<<<< HEAD
-- Re-created examples.
-=======
 - Re-created examples files.
->>>>>>> 81b0a85f
 
 v0.6.1 (2018-10-20)
 -------------------
