////////////////////////////////////////////////////////////////////////////////
//
// This file is part of Strata.
//
// Strata is free software: you can redistribute it and/or modify it under the
// terms of the GNU General Public License as published by the Free Software
// Foundation, either version 3 of the License, or (at your option) any later
// version.
//
// Strata is distributed in the hope that it will be useful, but WITHOUT ANY
// WARRANTY; without even the implied warranty of MERCHANTABILITY or FITNESS
// FOR A PARTICULAR PURPOSE.  See the GNU General Public License for more
// details.
//
// You should have received a copy of the GNU General Public License along with
// Strata.  If not, see <http://www.gnu.org/licenses/>.
//
// Copyright 2010-2018 Albert Kottke
//
////////////////////////////////////////////////////////////////////////////////

#include "NonlinearPropertyUncertainty.h"

#include <QDebug>

#include <QtAlgorithms>

#include <cfloat>
#include <cmath>

NonlinearPropertyUncertainty::NonlinearPropertyUncertainty(double lnStdev,
                                                           double min,
                                                           double max,
                                                           QObject *parent) :
    QObject(parent), _min(min), _max(max), _lnStdev(lnStdev)
{
}

void NonlinearPropertyUncertainty::vary(NonlinearPropertyRandomizer::Model model, NonlinearProperty* nlProperty, const double rand) const
{
    QVector<double> varied(nlProperty->strain().size());
    double avg;
    if (nlProperty->type() == NonlinearProperty::ModulusReduction) {
        // G/Gmax
        if (model == NonlinearPropertyRandomizer::SPID) {
            // SPID

            // While this is referred to as the SPID approach, it is best described
            // in PNNL (2014) by Coppersmith et al.

            // Translate the standard deviation to the transformed space.
            // Instead of contraining the standard deviation at a specific
            // strain, the standard deviation is constrained at G/Gmax of 0.5.
            // This is modified from Equation 9.44 of PNNL (2014).
            const double f_std = _lnStdev * (1 / (1 - 0.5));
            double f_avg;
            double f_varied;
            for (int i = 0; i < varied.size(); ++i) {
                avg = nlProperty->average().at(i);
                // Vary the G/Gmax in transformed space.
                // Equation 9.43 of PNNL (2014)
                f_avg = avg / (1 - avg);
                f_varied = exp(rand * f_std) * f_avg;
                // Convert back to normal space
                // Equation 9.45 of PNNL (2014)
                varied[i] = f_varied / (1 + f_varied);
            }
        } else {
            // Darendeli
            double stdev;
            for (int i = 0; i < varied.size(); ++i) {
                avg = nlProperty->average().at(i);
                stdev = exp(-4.23) + sqrt(0.25 / exp(3.62) - pow(avg - 0.5, 2) / exp(3.62));
                varied[i] = limit(stdev * rand + avg);
            }
        }
    } else {
        // Damping
        for (int i = 0; i < varied.size(); ++i) {
            varied[i] = variedDamping(model, nlProperty->average().at(i), rand);
        }
    }
    nlProperty->setVaried(varied);
}

double NonlinearPropertyUncertainty::variedDamping(NonlinearPropertyRandomizer::Model model, const double average, const double rand) const
{
    double varied = 0;
    if (model == NonlinearPropertyRandomizer::SPID) {
        // SPID
<<<<<<< HEAD
        varied = exp(rand * _lnStdev) * average;
=======
        varied = limit(exp(rand * m_lnStdev) * average);
>>>>>>> ccd7ea82
    } else {
        // Darendeli
        const double stdev = exp(-5) + exp(-0.25) * sqrt(average);
        varied = limit(stdev * rand + average);
    }
    return varied;
}

double NonlinearPropertyUncertainty::limit(double value) const
{
    return qBound(_min, value, _max);
}

double NonlinearPropertyUncertainty::min() const
{
    return _min;
}

double NonlinearPropertyUncertainty::max() const
{
    return _max;
}

double NonlinearPropertyUncertainty::lnStdev() const
{
    return _lnStdev;
}

void NonlinearPropertyUncertainty::setMin(double min)
{
    if (fabs(_min - min) > DBL_EPSILON) {
        _min = min;
        emit minChanged(_min);
        emit wasModified();
    }
}

void NonlinearPropertyUncertainty::setMax(double max)
{
    if (fabs(_max - max) > DBL_EPSILON) {
        _max = max;
        emit maxChanged(_max);
        emit wasModified();
    }
}

void NonlinearPropertyUncertainty::setRange(double min, double max)
{
    setMin(min);
    setMax(max);
}

void NonlinearPropertyUncertainty::setLnStdev(double lnStdev)
{
    if (fabs(_lnStdev - lnStdev) > DBL_EPSILON) {
        _lnStdev = lnStdev;
        emit maxChanged(lnStdev);
        emit wasModified();
    }
}

void NonlinearPropertyUncertainty::fromJson(const QJsonObject &json)
{
    _min = json["min"].toDouble();
    _max = json["max"].toDouble();
    _lnStdev = json["lnStdev"].toDouble();
}

QJsonObject NonlinearPropertyUncertainty::toJson() const
{
    QJsonObject json;
    json["min"] = _min;
    json["max"] = _max;
    json["lnStdev"] = _lnStdev;
    return json;
}


QDataStream& operator<< (QDataStream & out, const NonlinearPropertyUncertainty* npu)
{
    out << (quint8)1;
    out << npu->_min << npu->_max <<  npu->_lnStdev;
    return out;
}

QDataStream& operator>> (QDataStream & in, NonlinearPropertyUncertainty* npu)
{
    quint8 ver;
    in >> ver;
    in >> npu->_min >> npu->_max >> npu->_lnStdev;
    return in;
}
<|MERGE_RESOLUTION|>--- conflicted
+++ resolved
@@ -88,11 +88,7 @@
     double varied = 0;
     if (model == NonlinearPropertyRandomizer::SPID) {
         // SPID
-<<<<<<< HEAD
-        varied = exp(rand * _lnStdev) * average;
-=======
         varied = limit(exp(rand * m_lnStdev) * average);
->>>>>>> ccd7ea82
     } else {
         // Darendeli
         const double stdev = exp(-5) + exp(-0.25) * sqrt(average);
@@ -170,7 +166,6 @@
     return json;
 }
 
-
 QDataStream& operator<< (QDataStream & out, const NonlinearPropertyUncertainty* npu)
 {
     out << (quint8)1;
@@ -184,4 +179,4 @@
     in >> ver;
     in >> npu->_min >> npu->_max >> npu->_lnStdev;
     return in;
-}
+}