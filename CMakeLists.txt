--- conflicted
+++ resolved
@@ -35,11 +35,7 @@
     COMMAND git rev-parse --short HEAD 
     OUTPUT_VARIABLE PROJECT_GITHASH
     OUTPUT_STRIP_TRAILING_WHITESPACE)
-<<<<<<< HEAD
-set(PROJECT_VERSION "0.6.2")
-=======
 set(PROJECT_VERSION "0.6.3")
->>>>>>> 81b0a85f
 
 # Global CMake options
 set(CMAKE_INCLUDE_CURRENT_DIR ON)
